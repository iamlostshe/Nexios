--- conflicted
+++ resolved
@@ -5,25 +5,21 @@
 from nexios import logging
 import uuid
 
+
 Message = typing.MutableMapping[str, typing.Any]
 
 
 class WebSocketEndpoint:
 
     channel: typing.Optional[Channel] = None
-<<<<<<< HEAD
-    middleware = []
-
+    middleware :typing.List[typing.Any] = []
+
+    encoding: typing.Optional[str] = None
     def __init__(
         self,
         logging_enabled: bool = True,
         logger: typing.Optional[logging.Logger] = None,
     ):
-=======
-    middleware :typing.List[typing.Any] = []
-    encoding: typing.Optional[str] = None
-    def __init__(self, logging_enabled: bool = True, logger: typing.Optional[logging.Logger] = None):
->>>>>>> b3bf139f
         """
         Args:
             logging_enabled: Whether logging is enabled for this endpoint.
@@ -31,12 +27,8 @@
         """
         self.logging_enabled = logging_enabled
         self.logger = logger if logger else logging.getLogger("nexios")
-<<<<<<< HEAD
-        self.encoding: typing.Optional[str] = None
-
-=======
         
->>>>>>> b3bf139f
+
     @classmethod
     def as_route(cls, path: str):
         from nexios.routing import WebsocketRoutes
