from __future__ import annotations

import json
import typing
from http import cookies as http_cookies

<<<<<<< HEAD
import anyio  # type:ignore

from nexios._utils.async_helpers import (
    AwaitableOrContextManager,
    AwaitableOrContextManagerWrapper,
)
=======
import anyio 
from nexios._utils.async_helpers import AwaitableOrContextManager, AwaitableOrContextManagerWrapper
>>>>>>> b3bf139f
from nexios.structs import URL, Address, FormData, Headers, QueryParams, State
from .formparsers import FormParser, MultiPartException, MultiPartParser

try:
    from multipart.multipart import parse_options_header  # type:ignore

except ImportError:
    parse_options_header = None
Scope = typing.MutableMapping[str, typing.Any]
Message = typing.MutableMapping[str, typing.Any]

Receive = typing.Callable[[], typing.Awaitable[Message]]
Send = typing.Callable[[Message], typing.Awaitable[None]]
JSONType = typing.Union[
    str, int, float, bool, None, typing.Dict[str, typing.Any], typing.List[typing.Any]
]

SERVER_PUSH_HEADERS_TO_COPY = {
    "accept",
    "accept-encoding",
    "accept-language",
    "cache-control",
    "user-agent",
}


def cookie_parser(cookie_string: str) -> dict[str, str]:
    """
    This function parses a ``Cookie`` HTTP header into a dict of key/value pairs.

    It attempts to mimic browser cookie parsing behavior: browsers and web servers
    frequently disregard the spec (RFC 6265) when setting and reading cookies,
    so we attempt to suit the common scenarios here.

    This function has been adapted from Django 3.1.0.
    Note: we are explicitly _NOT_ using `SimpleCookie.load` because it is based
    on an outdated spec and will fail on lots of input we want to support
    """
    cookie_dict: dict[str, str] = {}
    for chunk in cookie_string.split(";"):
        if "=" in chunk:
            key, val = chunk.split("=", 1)
        else:
            # Assume an empty name per
            # https://bugzilla.mozilla.org/show_bug.cgi?id=169091
            key, val = "", chunk
        key, val = key.strip(), val.strip()
        if key or val:
            # unquote using Python's algorithm.
            cookie_dict[key] = http_cookies._unquote(val)  # type:ignore
    return cookie_dict


class ClientDisconnect(Exception):
    pass

T = typing.TypeVar("T")
class HTTPConnection(object):
    """
    A base class for incoming HTTP connections, that is used to provide
    any functionality that is common to both `Request` and `WebSocket`.
    """

    def __init__(self, scope: Scope, receive: Receive) -> None:
        assert scope["type"] in ("http", "websocket")
        self.scope = scope

    def __getitem__(self, key: str) -> typing.Any:
        return self.scope[key]

    def __iter__(self) -> typing.Iterator[str]:
        return iter(self.scope)

    def __len__(self) -> int:
        return len(self.scope)

    __eq__ = object.__eq__
    __hash__ = object.__hash__

    @property
    def app(self) -> typing.Any:
        return self.scope["app"]

    @property
    def url(self) -> URL:
        if not hasattr(self, "_url"):  # pragma: no branch
            self._url = URL(scope=self.scope)
        return self._url

    @property
    def base_url(self) -> URL:
        if not hasattr(self, "_base_url"):
            base_url_scope = dict(self.scope)
            app_root_path = base_url_scope.get(
                "app_root_path", base_url_scope.get("root_path", "")
            )
            path = app_root_path
            if not path.endswith("/"):
                path += "/"
            base_url_scope["path"] = path
            base_url_scope["query_string"] = b""
            base_url_scope["root_path"] = app_root_path
            self._base_url = URL(scope=base_url_scope)
        return self._base_url

    @property
    def headers(self) -> Headers:
        if not hasattr(self, "_headers"):
            self._headers = Headers(scope=self.scope)
        return self._headers

    @property
    def path(self) -> str:
        return self.url.path

    @property
    def query_params(self) -> QueryParams:
        if not hasattr(self, "_query_params"):  # pragma: no branch
            self._query_params = QueryParams(self.scope["query_string"])
        return self._query_params

    @property
    def path_params(self) -> dict[str, typing.Any]:
        return self.scope.get("route_params", {})

    @property
    def cookies(self) -> dict[str, str]:
        if not hasattr(self, "_cookies"):
            cookies: dict[str, str] = {}
            cookie_header = self.headers.get("cookie")

            if cookie_header:
                cookies = cookie_parser(cookie_header)
            self._cookies = cookies
        return self._cookies

    @property
    def client(self) -> typing.Union[Address, None]:
        host_port = self.scope.get("client")
        if host_port is not None:
            return Address(*host_port)
        return None

    @property
    def state(self) -> State:
        if not hasattr(self, "_state"):
            # Ensure 'state' has an empty dict if it's not already populated.
            self.scope.setdefault("state", {})
            # Create a state instance with a reference to the dict in which it should
            # store info
            self._state = State(self.scope["state"])
        return self._state

    @property
    def origin(self):
        return self.headers.get("origin")

    @property
    def user_agent(self) -> str:
        """Returns the User-Agent header if available."""
        return self.headers.get("user-agent", "")

    def build_absolute_uri(
        self, path: str = "", query_params: typing.Optional[dict[str, str]] = None
    ) -> str:
        """
        Builds an absolute URI using the base URL and the provided path.

        :param path: A relative path to append to the base URL.
        :param query_params: Optional query parameters to append as a query string.
        :return: A fully constructed absolute URI as a string.
        """
        base_url = str(self.base_url).rstrip("/")

        if path.startswith("/"):
            uri = f"{base_url}{path}"
        else:
            uri = f"{base_url}/{path}"

        if query_params:
            from urllib.parse import urlencode

            query_string = urlencode(query_params)
            uri = f"{uri}?{query_string}"

        return uri


async def empty_receive() -> typing.NoReturn:
    raise RuntimeError("Receive channel has not been made available")


async def empty_send(message: Message) -> typing.NoReturn:
    raise RuntimeError("Send channel has not been made available")


<<<<<<< HEAD
class Request(HTTPConnection):
    _form: typing.Union[FormData, None, typing.Dict[str, typing.Any]]  # type: ignore
=======
class Request(HTTPConnection,typing.Generic[T]):
    _form: typing.Union[FormData , None , typing.Dict[str,typing.Any]] #type: ignore
>>>>>>> b3bf139f

    def __init__(
        self, scope: Scope, receive: Receive = empty_receive, send: Send = empty_send
    ):
        super().__init__(scope, receive)
        assert scope["type"] == "http"
        self._receive = receive
        self._send = send
        self._stream_consumed = False
        self._is_disconnected = False
        self._form = None  # type: ignore

    @property
    def method(self) -> str:
        return self.scope["method"]

    @property
    def receive(self):
        return self._receive

    @property
    def content_type(self) -> typing.Optional[str]:
        content_type_header = self.headers.get("Content-Type")
        content_type: str
        content_type, _ = parse_options_header(content_type_header)  # type:ignore
        return content_type  # type:ignore

    async def stream(self) -> typing.AsyncGenerator[bytes, None]:
        if hasattr(self, "_body"):
            yield self._body
            yield b""
            return
        if self._stream_consumed:
            raise RuntimeError("Stream consumed")
        while not self._stream_consumed:
            message = await self._receive()
            if message["type"] == "http.request":
                body = message.get("body", b"")
                if not message.get("more_body", False):
                    self._stream_consumed = True
                if body:
                    yield body
            elif message["type"] == "http.disconnect":
                self._is_disconnected = True
                raise ClientDisconnect()
        yield b""

    async def body(self) -> bytes:
        if not hasattr(self, "_body"):
            chunks: list[bytes] = []
            async for chunk in self.stream():
                chunks.append(chunk)
            self._body = b"".join(chunks)
        return self._body

    @property
    async def json(self) -> typing.Union[JSONType, dict[str, typing.Any]]:

        if not hasattr(self, "_json"):
            _body = await self.body()
            try:
                body = _body.decode()
            except UnicodeDecodeError:
                return {}
            try:
                self._json: JSONType = json.loads(body)
            except json.JSONDecodeError:
                self._json = {}
        return self._json

    async def _get_form(
        self,
        *,
        max_files: typing.Union[int, float] = 1000,
        max_fields: typing.Union[int, float] = 1000,
    ) -> FormData:
        if self._form is None:
            assert (
                parse_options_header is not None
            ), "The `python-multipart` library must be installed to use form parsing."
            content_type_header = self.headers.get("Content-Type")
            content_type: bytes
            content_type, _ = parse_options_header(content_type_header)  # type:ignore
            if content_type == b"multipart/form-data":
                try:
                    multipart_parser = MultiPartParser(
                        self.headers,
                        self.stream(),
                        max_files=max_files,
                        max_fields=max_fields,
                    )
                    self._form = await multipart_parser.parse()
                except MultiPartException as _:
                    self._form = {}  # type: ignore
            elif content_type == b"application/x-www-form-urlencoded":
                form_parser = FormParser(self.headers, self.stream())
                self._form = await form_parser.parse()
            else:
                self._form: FormData = FormData()
        return self._form  # type:ignore

    @property
    def form_data(
        self,
        *,
        max_files: typing.Union[int, float] = 1000,
        max_fields: typing.Union[int, float] = 1000,
    ) -> AwaitableOrContextManager[FormData]:
        return AwaitableOrContextManagerWrapper(
            self._get_form(max_files=max_files, max_fields=max_fields)
        )

    async def close(self) -> None:
<<<<<<< HEAD
        if self._form is not None:  # pragma: no branch
            await self._form.close()  # type:ignore
=======
        if self._form is not None:  
            await self._form.close() 
>>>>>>> b3bf139f

    async def is_disconnected(self) -> bool:
        if not self._is_disconnected:
            message: typing.Dict[str, typing.Any] = {}

            # If message isn't immediately available, move on
            with anyio.CancelScope() as cs:  # type: ignore
                cs.cancel()  # type: ignore
                message = await self._receive()  # type:ignore

            if message.get("type") == "http.disconnect":
                self._is_disconnected = True

        return self._is_disconnected

    async def send_push_promise(self, path: str) -> None:
        if "http.response.push" in self.scope.get("extensions", {}):
            raw_headers: list[tuple[bytes, bytes]] = []
            for name in SERVER_PUSH_HEADERS_TO_COPY:
                for value in self.headers.getlist(name):
                    raw_headers.append(
                        (name.encode("latin-1"), value.encode("latin-1"))
                    )
            await self._send(
                {"type": "http.response.push", "path": path, "headers": raw_headers}
            )

    @property
    async def files(self) -> typing.Dict[str, typing.Any]:
        """
        This method returns a dictionary of files from the form_data.
        """
        form_data: FormData = await self.form_data
        files_dict = {}
        for key, value in form_data.items():
            if isinstance(value, (list, tuple)):
<<<<<<< HEAD
                for item in value:  # type: ignore
                    if hasattr(item, "filename"):  # type: ignore
=======
                for item in value:  
                    if hasattr(item, 'filename'):  
>>>>>>> b3bf139f
                        files_dict[key] = item
            elif hasattr(value, "filename"):
                files_dict[key] = value
<<<<<<< HEAD
        return files_dict  # type: ignore
=======
        return files_dict
>>>>>>> b3bf139f

    @property
    async def text(self) -> str:
        """
        Returns the body of the request as a string.
        """

        body = await self.body()
        return body.decode()

    def valid(self) -> bool:
        """
        Checks if the request is valid by ensuring the method and headers are properly set.
        """
        return self.method in {
            "GET",
            "POST",
            "PUT",
            "DELETE",
            "PATCH",
            "HEAD",
            "OPTIONS",
        } and bool(self.headers)

    @property
    def session(self):
        return self.scope["session"]

    @property
    def user(self):
        return self.scope.get("user", None)

    @user.setter
    def user(self, value: str):
        self.scope["user"] = value<|MERGE_RESOLUTION|>--- conflicted
+++ resolved
@@ -4,17 +4,8 @@
 import typing
 from http import cookies as http_cookies
 
-<<<<<<< HEAD
-import anyio  # type:ignore
-
-from nexios._utils.async_helpers import (
-    AwaitableOrContextManager,
-    AwaitableOrContextManagerWrapper,
-)
-=======
 import anyio 
 from nexios._utils.async_helpers import AwaitableOrContextManager, AwaitableOrContextManagerWrapper
->>>>>>> b3bf139f
 from nexios.structs import URL, Address, FormData, Headers, QueryParams, State
 from .formparsers import FormParser, MultiPartException, MultiPartParser
 
@@ -211,13 +202,8 @@
     raise RuntimeError("Send channel has not been made available")
 
 
-<<<<<<< HEAD
-class Request(HTTPConnection):
-    _form: typing.Union[FormData, None, typing.Dict[str, typing.Any]]  # type: ignore
-=======
 class Request(HTTPConnection,typing.Generic[T]):
     _form: typing.Union[FormData , None , typing.Dict[str,typing.Any]] #type: ignore
->>>>>>> b3bf139f
 
     def __init__(
         self, scope: Scope, receive: Receive = empty_receive, send: Send = empty_send
@@ -331,13 +317,8 @@
         )
 
     async def close(self) -> None:
-<<<<<<< HEAD
-        if self._form is not None:  # pragma: no branch
-            await self._form.close()  # type:ignore
-=======
         if self._form is not None:  
             await self._form.close() 
->>>>>>> b3bf139f
 
     async def is_disconnected(self) -> bool:
         if not self._is_disconnected:
@@ -374,21 +355,12 @@
         files_dict = {}
         for key, value in form_data.items():
             if isinstance(value, (list, tuple)):
-<<<<<<< HEAD
-                for item in value:  # type: ignore
-                    if hasattr(item, "filename"):  # type: ignore
-=======
                 for item in value:  
                     if hasattr(item, 'filename'):  
->>>>>>> b3bf139f
                         files_dict[key] = item
             elif hasattr(value, "filename"):
                 files_dict[key] = value
-<<<<<<< HEAD
-        return files_dict  # type: ignore
-=======
         return files_dict
->>>>>>> b3bf139f
 
     @property
     async def text(self) -> str:
